# SPDX-FileCopyrightText: Copyright (c) 2023-2025 NVIDIA CORPORATION & AFFILIATES. All rights reserved.
# SPDX-License-Identifier: Apache-2.0
#

<<<<<<< HEAD
from typing import List

=======
>>>>>>> 011a2478
import usdex.core
import usdex.test
from pxr import Sdf, Tf, Usd, UsdGeom


class TranscodingTestCase(usdex.test.TestCase):
    def testEncodeEmpty(self):
        self.assertEqual(
            usdex.core.getValidPrimName(""),
            "tn__",
        )

    def testEncodeUtf8Identifier(self):
        self.assertEqual(
            usdex.core.getValidPrimName("カーテンウォール"),
            "tn__sxB76l2Y5o0X16",
        )
        self.assertEqual(
            usdex.core.getValidPrimName("straße 3"),
            "tn__strae3_h6im0",
        )

    def testEncodeAsciiIdentifier(self):
        self.assertEqual(
            usdex.core.getValidPrimName("hello"),
            "hello",
        )
        self.assertEqual(
            usdex.core.getValidPrimName("tn__my_encoded_identifier_x134bc"),
            "tn__my_encoded_identifier_x134bc",
        )

    def testEncodeAsciiInvalid(self):
        self.assertEqual(
            usdex.core.getValidPrimName("123-456/555"),
            "tn__123456555_oDT",
        )
        self.assertEqual(
            usdex.core.getValidPrimName("#123 4"),
            "tn__1234_d4I",
        )
        self.assertEqual(
            usdex.core.getValidPrimName("1234567890"),
            "tn__1234567890_",
        )

    def testEncodeUtf8Character(self):
        self.assertEqual(
            usdex.core.getValidPrimName("٪"),
            "tn__zp0",
        )

    def testEncodeInvalidUtf8CodePoints(self):
        self.assertEqual(
            usdex.core.getValidPrimName(b"\x83"),
            "_",
        )
        self.assertEqual(
            usdex.core.getValidPrimName(b"\xc3\x28"),
            "__",
        )
        self.assertEqual(
            usdex.core.getValidPrimName(b"\xe2\x82\x28"),
            "___",
        )
        self.assertEqual(
            usdex.core.getValidPrimName(b"\xf0\x28\x8c\x28"),
            "____",
        )

    def testEncodeLimits(self):
        # U+0000
        self.assertEqual(
            usdex.core.getValidPrimName("\x00"),
            "tn__0",
        )
        # U+10FFFF
        self.assertEqual(
            usdex.core.getValidPrimName("\xf4\x8f\xbf\xbf"),
            "tn__o3Z22v5",
        )

    def testEncodeEmoji(self):
        self.assertEqual(
            usdex.core.getValidPrimName("😁"),
            "tn__nqd3",
        )
        self.assertEqual(
            usdex.core.getValidPrimName("😍"),
            "tn__zqd3",
        )
        self.assertEqual(
            usdex.core.getValidPrimName("😸"),
            "tn__gsd3",
        )
        self.assertEqual(
            usdex.core.getValidPrimName("🙈"),
            "tn__wsd3",
        )
        self.assertEqual(
            usdex.core.getValidPrimName("🙏"),
            "tn__Ytd3",
        )
        self.assertEqual(
            usdex.core.getValidPrimName("🙌"),
            "tn__Vtd3",
        )


class ValidPrimNamesTestCase(usdex.test.TestCase):
    def assertPropertyNameIsValid(self, name, msg=None):
        """Assert that the given name is valid for a UsdProperty"""
        path = Sdf.Path("/foo").AppendProperty(name)
        if msg is None:
            msg = f"Appending '{name}' as a property of an SdfPath produces an invalid path."
        self.assertTrue(path, msg=msg)

    def testGetValidPrimName(self):
        # An empty string will return the minimal valid name
        self.assertEqual(usdex.core.getValidPrimName(""), "tn__")

        # Illegal characters are correctly encoded
        self.assertEqual(usdex.core.getValidPrimName("/"), "tn__l0")
        self.assertEqual(usdex.core.getValidPrimName("#"), "tn__Z0")
        self.assertEqual(usdex.core.getValidPrimName(" "), "tn__W0")

        # Leading numerics are correctly encoded
        self.assertEqual(usdex.core.getValidPrimName("1"), "tn__1_")
        self.assertEqual(usdex.core.getValidPrimName("1_mesh"), "tn__1_mesh_")

        # A combination of illegal characters and leading numerics
        self.assertEqual(usdex.core.getValidPrimName("1 mesh"), "tn__1mesh_c5")

        # A valid name will return that same value
        self.assertEqual(usdex.core.getValidPrimName("_"), "_")
        self.assertEqual(usdex.core.getValidPrimName("_1"), "_1")
        self.assertEqual(usdex.core.getValidPrimName("mesh"), "mesh")

        # UTF-8 characters are correctly encoded and decoded.
        self.assertEqual(usdex.core.getValidPrimName("カーテンウォール"), "tn__sxB76l2Y5o0X16")

        # ISO-8859-1 encoding will cause encoding to fail resulting in the fallback character substitution being used.
        # The fallback character substitution slightly differs from pxr::TfMakeValidIdentifier in how it handles leading numerics
        self.assertEqual(usdex.core.getValidPrimName("mesh_Ä".encode("latin-1")), "mesh__")
        self.assertEqual(usdex.core.getValidPrimName("1_Ä".encode("latin-1")), "_1__")

    def testGetValidPrimNames(self):
        def assertEqualPrimNames(inputNames, reservedNames, expectNames):
            self.assertEqual(usdex.core.getValidPrimNames(inputNames, reservedNames), expectNames)

        # Basic tests
        assertEqualPrimNames(["cube", "cube_1", "sphere", "cube_3"], [], ["cube", "cube_1", "sphere", "cube_3"])

        # Invalid characters
        assertEqualPrimNames(
            ["123cube", "cube1", r"sphere%$%#ad@$1", "cube_3", "cube$3"],
            [],
            ["tn__123cube_", "cube1", "tn__spheread1_kAHAJ8jC", "cube_3", "tn__cube3_Y6"],
        )

        # Duplicated names in list
        assertEqualPrimNames(["cube", "sphere", "sphere", "cube_1", "cube_1"], [], ["cube", "sphere", "sphere_1", "cube_1", "cube_1_1"])

        # Reserved names
        assertEqualPrimNames(
            ["cube_1", "sphere", "sphere", "sphere_1", "cube_1"],
            ["cube_1", "cube_1_1", "cube_3", "sphere_1", "sphere_1_1"],
            ["cube_1_2", "sphere", "sphere_2", "sphere_1_2", "cube_1_3"],
        )

        # Double underscores
        assertEqualPrimNames(
            ["cube__1", "cube__1", "sphere", "sphere", "cube__1"],
            ["sphere_1"],
            ["cube__1", "cube__1_1", "sphere", "sphere_2", "cube__1_2"],
        )

        # Collisions created when making values valid
        assertEqualPrimNames(["100_mesh", "200_mesh", "300_mesh"], [], ["tn__100_mesh_", "tn__200_mesh_", "tn__300_mesh_"])

        # Empty string names
        assertEqualPrimNames(["", "", ""], [], ["tn__", "_1", "_2"])

        # Empty name
        assertEqualPrimNames([], [], [])

        # Return as many preferred names as possible
        assertEqualPrimNames(["sphere", "sphere", "sphere_1", "sphere", "sphere_2"], [], ["sphere", "sphere_3", "sphere_1", "sphere_4", "sphere_2"])

        # UTF-8 words
        assertEqualPrimNames(["カーテンウォール", "カーテンウォール"], [], ["tn__sxB76l2Y5o0X16", "tn___1_cvb0DAd4k7Z1p16"])

        # ISO-8859-1 encoding will cause encoding to fail resulting in the fallback character substitution being used.
        # This can increase the number of name collisions.
        assertEqualPrimNames(
            [x.encode("latin-1") for x in ["mesh_Ä", "mesh-Ä", "mesh/Ä", "mesh.Ä"]],
            [],
            ["mesh__", "mesh___1", "mesh___2", "mesh___3"],
        )

    def testGetValidChildName(self):
        # Define a prim for which we will get a valid child name
        stage = Usd.Stage.CreateInMemory()
        prim = UsdGeom.Xform.Define(stage, "/Root").GetPrim()
        usdex.core.configureStage(stage, self.defaultPrimName, self.defaultUpAxis, self.defaultLinearUnits, self.defaultAuthoringMetadata)
        self.assertIsValidUsd(stage)

        # Add a child with a "def" specifier
        UsdGeom.Xform.Define(stage, "/Root/cube")
        # Add a child with an "class" specifier
        stage.CreateClassPrim("/Root/cube_1")
        # Add a child with an "over" specifier
        UsdGeom.Xform.Define(stage, "/Root/cube_2")
        # Define and deactivate a child
        UsdGeom.Xform.Define(stage, "/Root/cube_3").GetPrim().SetActive(False)

        # Existing names on stage with inactivate prim
        self.assertEqual(usdex.core.getValidChildName(prim, "cube"), "cube_4")
        self.assertEqual(usdex.core.getValidChildName(prim, "cube_1"), "cube_1_1")
        self.assertEqual(usdex.core.getValidChildName(prim, "sphere"), "sphere")
        self.assertEqual(usdex.core.getValidChildName(prim, "cube_3"), "cube_3_1")

        # Illegal names
        self.assertEqual(usdex.core.getValidChildName(prim, "123cube"), "tn__123cube_")
        self.assertEqual(usdex.core.getValidChildName(prim, r"sphere%$%#ad@$1"), "tn__spheread1_kAHAJ8jC")
        self.assertEqual(usdex.core.getValidChildName(prim, "cube$3"), "tn__cube3_Y6")
        self.assertEqual(usdex.core.getValidChildName(prim, ""), "tn__")

    def testGetValidChildNames(self):
        # Define a prim for which we will get valid child names
        stage = Usd.Stage.CreateInMemory()
        prim = UsdGeom.Xform.Define(stage, "/Root").GetPrim()
        usdex.core.configureStage(stage, self.defaultPrimName, self.defaultUpAxis, self.defaultLinearUnits, self.defaultAuthoringMetadata)
        self.assertIsValidUsd(stage)

        # Add a child with a "def" specifier
        UsdGeom.Xform.Define(stage, "/Root/cube")
        # Add a child with an "class" specifier
        stage.CreateClassPrim("/Root/cube_1")
        # Add a child with an "over" specifier
        UsdGeom.Xform.Define(stage, "/Root/cube_2")
        # Define and deactivate a child
        UsdGeom.Xform.Define(stage, "/Root/cube_3").GetPrim().SetActive(False)

        def assertEqualPrimNames(inputNames, expectNames):
            self.assertEqual(usdex.core.getValidChildNames(prim, inputNames), expectNames)

        # Exist names on stage with inactivate prim
        assertEqualPrimNames(["cube", "cube_1", "sphere", "cube_3"], ["cube_4", "cube_1_1", "sphere", "cube_3_1"])

        # Exist names on stage with inactivate prim - invalid characters
        assertEqualPrimNames(
            ["123cube", "cube1", r"sphere%$%#ad@$1", "cube_3", "cube$3"],
            ["tn__123cube_", "cube1", "tn__spheread1_kAHAJ8jC", "cube_3_1", "tn__cube3_Y6"],
        )

        # Duplicated names in list
        assertEqualPrimNames(["cube", "sphere", "sphere", "cube_1"], ["cube_4", "sphere", "sphere_1", "cube_1_1"])

        # Conflicted names
        assertEqualPrimNames(["cube_1", "sphere", "sphere", "sphere_1", "cube_1"], ["cube_1_1", "sphere", "sphere_2", "sphere_1", "cube_1_2"])

        # Double underscores
        assertEqualPrimNames(["cube__1", "cube__1", "sphere", "sphere", "cube__1"], ["cube__1", "cube__1_1", "sphere", "sphere_1", "cube__1_2"])

        # Collisions created when making values valid
        assertEqualPrimNames(["100_mesh", "200_mesh", "300_mesh"], ["tn__100_mesh_", "tn__200_mesh_", "tn__300_mesh_"])

        # Empty string names
        assertEqualPrimNames(["", "", ""], ["tn__", "_1", "_2"])

        # Empty name
        assertEqualPrimNames([], [])

        # Return as many preferred names as possible
        assertEqualPrimNames(["sphere", "sphere", "sphere_1", "sphere", "sphere_2"], ["sphere", "sphere_3", "sphere_1", "sphere_4", "sphere_2"])

        self.assertIsValidUsd(stage)

    def testGetValidPropertyName(self):
        # Test cases for getValidPropertyName() where the values are (<name>, <result>)
        data = [
            # An empty string will return the minimal valid name
            ("", "tn__"),
            # Names containing only delimiters will imply an empty string before, after and between delimiters
            (":", "tn__:tn__"),
            ("::", "tn__:tn__:tn__"),
            # In the presence of valid names delimiters still imply a minimum of empty string before, after and between delimiters
            (":name", "tn__:name"),
            ("name:", "name:tn__"),
            ("name::name", "name:tn__:name"),
            ("name:name::", "name:name:tn__:tn__"),
            ("::name:name", "tn__:tn__:name:name"),
            # Illegal characters are correctly encoded, but encoding occurs within namespaces
            ("/", "tn__l0"),
            ("/:name:/", "tn__l0:name:tn__l0"),
            ("name:#:#", "name:tn__Z0:tn__Z0"),
            (" :%:", "tn__W0:tn__b0:tn__"),
            # Leading numerics are correctly encoded
            ("1", "tn__1_"),
            ("1:2:3", "tn__1_:tn__2_:tn__3_"),
            ("1_name", "tn__1_name_"),
            # A combination of illegal characters and leading numerics
            ("1 name", "tn__1name_c5"),
            # A property SdfPath will be encoded as it contains additional delimiters that a property name cannot support
            # These tests are included to assert our requirements that differ from the behavior of default transcoding
            ("/foo/bar.property:name:space", "tn__foobarproperty_jLG4:name:space"),
            ("/foo/bar.property[/target].relAttr", "tn__foobarpropertytargetrelAttr_se0LU4Hhk0V2"),
            ("/foo/bar{var=sel}", "tn__foobarvarsel_rI4Z6dV0o0"),
            # A valid name will return that same value
            ("_", "_"),
            ("_1", "_1"),
            ("name", "name"),
            ("primvars:my:color", "primvars:my:color"),
            # UTF-8 characters are correctly encoded.
            ("カーテンウォール", "tn__sxB76l2Y5o0X16"),
            ("カーテンウォール:Bäcker", "tn__sxB76l2Y5o0X16:tn__Bcker_ah0"),
        ]

        # Assert that each test returns the expected result and that the name is in fact a valid property name.
        # FUTURE: Add an assertion about decoding once that is supported.
        for name, expected in data:
            returned = usdex.core.getValidPropertyName(name)
            self.assertEqual(returned, expected, msg=f"Unexpected result calling getValidPropertyName('{name}')")
            self.assertPropertyNameIsValid(returned)

    def testGetValidPropertyNames(self):
        # Test cases for getValidPropertyNames() where the values are (<names>, <reservedNames>, <result>)
        data = [
            # An empty list is supported
            ([], [], []),
            # Empty values are supported via encoding, when empty values collide the numeric suffix alone is legal and will not be encoded
            ([""], [], ["tn__"]),
            (["", ""], [], ["tn__", "_1"]),
            # Valid names are supported and will have a numeric suffix added when they collide
            (["foo", "bar"], [], ["foo", "bar"]),
            (["foo", "foo"], [], ["foo", "foo_1"]),
            (["foo", "foo"], ["foo"], ["foo_1", "foo_2"]),
            # The supplied name will be used for any index if possible, even if another collision would generate that name
            (["foo", "foo", "foo_1"], [], ["foo", "foo_2", "foo_1"]),
            (["foo", "foo_1"], ["foo"], ["foo_2", "foo_1"]),
            # When namespaced property names collide the last token will have a numeric suffix added
            # The same rules about using requested names where possible apply
            (["foo:bar", "foo:bar"], [], ["foo:bar", "foo:bar_1"]),
            (["foo:bar", "foo:bar", "foo:bar_1"], [], ["foo:bar", "foo:bar_2", "foo:bar_1"]),
            # Names with illegal characters (from a property name POV) will be encoded, the encoding will happen within each namespace
            (["foo bar", "1_foo", "foo/bar", "foo.bar"], [], ["tn__foobar_f6", "tn__1_foo_", "tn__foobar_r9", "tn__foobar_k9"]),
            (["foo bar:1_foo", "foo/bar:foo.bar"], [], ["tn__foobar_f6:tn__1_foo_", "tn__foobar_r9:tn__foobar_k9"]),
            # UTF-8 characters will be encoded and collisions will be resolved before encoding
            (["カーテンウォール", "Bäcker"], [], ["tn__sxB76l2Y5o0X16", "tn__Bcker_ah0"]),
            (["fooØ:münich", "fooØ:münich"], [], ["tn__foo_zQ:tn__mnich_ul0", "tn__foo_zQ:tn__mnich_1_XX1"]),
            # When an encoded names collides with a reserved or requested name, the numeric suffix appears to be added happen
            ([""], ["tn__"], ["_1"]),
            # NOTE: This is an unexpected result, but is probably of little concern
            # I would prefer the result to be ["_1", "tn__", "tn___1"] so that;
            # - the 1st value is made unique by adding a suffix before encoding.
            # - the 2nd value is retained because it can be.
            # - the 3rd value is made unique by adding a suffix.
            (["", "tn__", "tn__"], [], ["tn__", "tn___1", "tn___2"]),
        ]

        # FUTURE: Add an assertion about decoding once that is supported.
        for names, reservedNames, expected in data:
            returned = usdex.core.getValidPropertyNames(names, reservedNames=reservedNames)

            # There should always be the same number of values in the return as the number of names supplied.
            msg = f"Unexpected result count calling getValidPropertyName({str(names)}, reservedNames={str(reservedNames)})"
            self.assertEqual(len(names), len(returned), msg=msg)

            # There should never be any duplicates in the return
            msg = f"Duplicate names produced calling getValidPropertyName({str(names)}, reservedNames={str(reservedNames)})"
            self.assertTrue((len(returned) == len(set(returned))), msg=msg)

            # The result should match
            msg = f"Unexpected result calling getValidPropertyName({str(names)}, reservedNames={str(reservedNames)})"
            self.assertEqual(returned, expected, msg=msg)

            # None of the reserved names should have been returned
            for name in reservedNames:
                msg = f"Reserved name returned when calling getValidPropertyName({str(names)}, reservedNames={str(reservedNames)})"
                self.assertNotIn(name, returned, msg=msg)

            # Each name returned should be valid for a property name
            for name in returned:
                msg = f"Invalid property name '{name}' returned when calling getValidPropertyName({str(names)}, reservedNames={str(reservedNames)})"
                self.assertPropertyNameIsValid(name, msg=msg)

    def testGetValidPropertyNamesForMultiApplySchema(self):
        # The getValidPropertyNames() function can be used to get valid and unique names that can be used with multi-apply schema

        def getAllCollectionNames(prim):
            return [x.GetName() for x in Usd.CollectionAPI.GetAllCollections(prim)]

        # Define a prim on which to apply some collections
        stage = Usd.Stage.CreateInMemory()
        usdex.core.configureStage(stage, self.defaultPrimName, self.defaultUpAxis, self.defaultLinearUnits, self.defaultAuthoringMetadata)
        prim = stage.GetPrimAtPath("/Root")

        # Apply some that we know are valid
        Usd.CollectionAPI.Apply(prim, "foo")
        Usd.CollectionAPI.Apply(prim, "bar")

        # Assert the expected collection names
        self.assertEqual(set(getAllCollectionNames(prim)), set(["foo", "bar"]))

        # With the existing collection names reserved apply the same named collections again
        # The names will be made unique and valid and the new collections will not collide
        names = ["foo", "bar"]
        for name in usdex.core.getValidPropertyNames(names, reservedNames=getAllCollectionNames(prim)):
            Usd.CollectionAPI.Apply(prim, name)

        # Assert the expected collection names
        self.assertEqual(set(getAllCollectionNames(prim)), set(["foo", "bar", "foo_1", "bar_1"]))

        # Apply some collections with names that are illegal for properties
        names = ["😍.😸", "Bäcker", "foo bar"]
        for name in usdex.core.getValidPropertyNames(names, reservedNames=getAllCollectionNames(prim)):
            Usd.CollectionAPI.Apply(prim, name)

        # Assert the expected collection names
        self.assertEqual(set(getAllCollectionNames(prim)), set(["foo", "bar", "foo_1", "bar_1", "tn__foobar_f6", "tn__Bcker_ah0", "tn__k0zfn7c3"]))


class ValidChildNameCacheTestCase(usdex.test.TestCase):
    """Assert the expected behavior of the ValidNameCache class"""

    def testGetValidChildNames(self):
        # Define a prim for which we will get valid child names
        stage = Usd.Stage.CreateInMemory()
        usdex.core.configureStage(stage, self.defaultPrimName, self.defaultUpAxis, self.defaultLinearUnits, self.defaultAuthoringMetadata)
        prim = usdex.core.defineXform(stage, "/Root").GetPrim()
        self.assertIsValidUsd(stage)

        with usdex.test.ScopedDiagnosticChecker(self, [(Tf.TF_DIAGNOSTIC_WARNING_TYPE, ".* Use the NameCache class instead")]):
            validChildNameCache = usdex.core.ValidChildNameCache()

        # When there are no child prims the names preferred names are returned
        names = validChildNameCache.getValidChildNames(prim, ["foo", "bar"])
        self.assertEqual(names, ["foo", "bar"])

        # When called a second time the names will have a suffix to make them unique
        # This is true even if the previous names were not used to define children
        names = validChildNameCache.getValidChildNames(prim, ["foo", "bar"])
        self.assertEqual(names, ["foo_1", "bar_1"])

        # If a child is defined after a name cache has been constructed then they are not in the cache and may be returned
        # It is the callers responsibility to decide when to update or clear the cache
        usdex.core.defineXform(stage, "/Root/foo")
        usdex.core.defineXform(stage, "/Root/foo_1")
        usdex.core.defineXform(stage, "/Root/foo_2")
        names = validChildNameCache.getValidChildNames(prim, ["foo", "bar"])
        self.assertEqual(names, ["foo_2", "bar_2"])

        # The cache can be updated to include existing child names without clearing the reserved names
        usdex.core.defineXform(stage, "/Root/foo_3")
        usdex.core.defineXform(stage, "/Root/foo_4")
        validChildNameCache.update(prim)
        names = validChildNameCache.getValidChildNames(prim, ["foo", "bar"])
        self.assertEqual(names, ["foo_5", "bar_3"])

        # The cache can be cleared. This clears all reserved names and the next request for names will initialize with the existing child names
        validChildNameCache.clear(prim)
        names = validChildNameCache.getValidChildNames(prim, ["foo", "bar"])
        self.assertEqual(names, ["foo_5", "bar"])


class NameCacheTestCase(usdex.test.TestCase):
    """
    Assert the expected behavior of the NameCache class

    The test in this case assume that the underlying getValidChildNames() and getValidPropertyNames() behave as expected.
    Only the interface and caching behavior of the NameCache class are exercised.
    """

    def setUp(self):
        super().setUp()

        self.layer: Sdf.Layer = Sdf.Layer.CreateAnonymous()
        self.stage: Usd.Stage = Usd.Stage.Open(self.layer)
        self.nameCache = usdex.core.NameCache()

    def assertInvalidPathParentArg(self, func, args, result, msg, root):
        # A non-absolute SdfPath cannot be used as a stable cache key, so will return an invalid token
        with usdex.test.ScopedDiagnosticChecker(self, [(Tf.TF_DIAGNOSTIC_RUNTIME_ERROR_TYPE, msg)]):
            self.assertEqual(func(Sdf.Path(), *args), result)
        with usdex.test.ScopedDiagnosticChecker(self, [(Tf.TF_DIAGNOSTIC_RUNTIME_ERROR_TYPE, msg)]):
            self.assertEqual(func(Sdf.Path("relative/path"), *args), result)

        # A non-prim SdfPath cannot be used as a meaningful cache key, so will return an invalid token
        with usdex.test.ScopedDiagnosticChecker(self, [(Tf.TF_DIAGNOSTIC_RUNTIME_ERROR_TYPE, msg)]):
            self.assertEqual(func(Sdf.Path("/path.property"), *args), result)
        with usdex.test.ScopedDiagnosticChecker(self, [(Tf.TF_DIAGNOSTIC_RUNTIME_ERROR_TYPE, msg)]):
            self.assertEqual(func(Sdf.Path(".property"), *args), result)
        with usdex.test.ScopedDiagnosticChecker(self, [(Tf.TF_DIAGNOSTIC_RUNTIME_ERROR_TYPE, msg)]):
            self.assertEqual(func(Sdf.Path("/foo{color=red}"), *args), result)
        with usdex.test.ScopedDiagnosticChecker(self, [(Tf.TF_DIAGNOSTIC_RUNTIME_ERROR_TYPE, msg)]):
            self.assertEqual(func(Sdf.Path("/foo{color=red}bar"), *args), result)

        # The absolute root path is not valid for some functions because it cannot have properties
        if not root:
            with usdex.test.ScopedDiagnosticChecker(self, [(Tf.TF_DIAGNOSTIC_RUNTIME_ERROR_TYPE, msg)]):
                self.assertEqual(func(Sdf.Path.absoluteRootPath, *args), result)

    def assertInvalidPrimParentArg(self, func, args, result, msg, root):
        # An invalid UsdPrim does not have a path that can be used as a stable cache key, so will return an invalid token
        with usdex.test.ScopedDiagnosticChecker(self, [(Tf.TF_DIAGNOSTIC_RUNTIME_ERROR_TYPE, msg)]):
            self.assertEqual(func(Usd.Prim(), *args), result)

        # The pseudo root prim is not valid for some functions because it cannot have properties
        if not root:
            with usdex.test.ScopedDiagnosticChecker(self, [(Tf.TF_DIAGNOSTIC_RUNTIME_ERROR_TYPE, msg)]):
                self.assertEqual(func(self.stage.GetPseudoRoot(), *args), result)

    def assertInvalidPrimSpecParentArg(self, func, args, result, msg, root):
        # An invalid SdfPrimSpec does not have a path that can be used as a stable cache key, so will return an invalid token
        # TODO: Find a way to pass an invalid SdfPrimSpec through to c++

        # The pseudo root prim spec is not valid for some functions because it cannot have properties
        if not root:
            with usdex.test.ScopedDiagnosticChecker(self, [(Tf.TF_DIAGNOSTIC_RUNTIME_ERROR_TYPE, msg)]):
                self.assertEqual(func(self.layer.pseudoRoot, *args), result)

    def testGetPrimNameParentTypes(self):
        # An SdfPath can be passed as the parent and a valid an unique name will be returned
        parent: Sdf.Path = Sdf.Path("/path")
        self.assertEqual(self.nameCache.getPrimName(parent, "foo"), "foo")
        self.assertEqual(self.nameCache.getPrimName(parent, "foo"), "foo_1")

        # A UsdPrim can be passed as the parent and a valid an unique name will be returned
        parent: Usd.Prim = self.stage.DefinePrim(Sdf.Path("/prim"))
        self.assertEqual(self.nameCache.getPrimName(parent, "foo"), "foo")
        self.assertEqual(self.nameCache.getPrimName(parent, "foo"), "foo_1")

        # An SdfPrimSpec can be passed as the parent and a valid an unique name will be returned
        parent: Sdf.PrimSpec = Sdf.CreatePrimInLayer(self.layer, Sdf.Path("/primSpec"))
        self.assertEqual(self.nameCache.getPrimName(parent, "foo"), "foo")
        self.assertEqual(self.nameCache.getPrimName(parent, "foo"), "foo_1")

        # A mixture of the three parent types can be used to get unique names, provided they have the same path
        path: Sdf.Path = Sdf.Path("/mixed")
        prim: Usd.Prim = self.stage.DefinePrim(path)
        primSpec: Sdf.PrimSpec = self.layer.GetPrimAtPath(path)
        self.assertEqual(self.nameCache.getPrimName(path, "foo"), "foo")
        self.assertEqual(self.nameCache.getPrimName(prim, "foo"), "foo_1")
        self.assertEqual(self.nameCache.getPrimName(primSpec, "foo"), "foo_2")

    def testGetPrimNameExistingChildren(self):
        # If a UsdPrim has existing children, then those names will be reserved when the names for that path are requested
        # Existing child prim names are reserved regardless of specifier, active state, or being instance proxies. Composition is respected.
        parent: Usd.Prim = self.stage.DefinePrim(Sdf.Path("/prim"))
        self.stage.DefinePrim(parent.GetPath().AppendChild("foo"))
        self.stage.OverridePrim(parent.GetPath().AppendChild("foo_1"))
        self.stage.CreateClassPrim(parent.GetPath().AppendChild("foo_2"))
        self.stage.DefinePrim(parent.GetPath().AppendChild("foo_3")).SetActive(False)
        self.assertEqual(self.nameCache.getPrimName(parent, "foo"), "foo_4")
        # TODO: Add instance proxy and composition example

        # However child names are not reserved if the path exists in the NameCache before the prims are defined
        self.stage.DefinePrim(parent.GetPath().AppendChild("foo_5"))
        self.assertEqual(self.nameCache.getPrimName(parent, "foo_5"), "foo_5")

        # If an SdfPrimSpec has existing children, then those names will be reserved when the names for that path are requested
        # Existing child prim names are reserved regardless of specifier or active state. Composition is NOT respected.
        parent: Sdf.PrimSpec = Sdf.CreatePrimInLayer(self.layer, Sdf.Path("/primSpec"))
        Sdf.CreatePrimInLayer(self.layer, parent.path.AppendChild("foo")).specifier = Sdf.SpecifierDef
        Sdf.CreatePrimInLayer(self.layer, parent.path.AppendChild("foo_1")).specifier = Sdf.SpecifierOver
        Sdf.CreatePrimInLayer(self.layer, parent.path.AppendChild("foo_2")).specifier = Sdf.SpecifierClass
        Sdf.CreatePrimInLayer(self.layer, parent.path.AppendChild("foo_3")).active = False
        self.assertEqual(self.nameCache.getPrimName(parent, "foo"), "foo_4")
        # TODO: Add composition example

        # However child names are not reserved if the path exists in the NameCache before the prims are defined
        Sdf.CreatePrimInLayer(self.layer, parent.path.AppendChild("foo_5"))
        self.assertEqual(self.nameCache.getPrimName(parent, "foo_5"), "foo_5")

    def testGetPrimNameInvalidParent(self):
        func, args, result, message = self.nameCache.getPrimName, ["foo"], "", "Unable to get prim name:"
        self.assertInvalidPathParentArg(func, args, result, message, True)
        self.assertInvalidPrimParentArg(func, args, result, message, True)
        self.assertInvalidPrimSpecParentArg(func, args, result, message, True)

    def testGetPrimNamePseudoRootParent(self):
        # The absolute root path, pseudo root prim and pseudo root prim spec are all valid and equal
        self.assertEqual(self.nameCache.getPrimName(Sdf.Path.absoluteRootPath, "foo"), "foo")
        self.assertEqual(self.nameCache.getPrimName(self.stage.GetPseudoRoot(), "foo"), "foo_1")
        self.assertEqual(self.nameCache.getPrimName(self.layer.pseudoRoot, "foo"), "foo_2")

    def testGetPrimNameReservedNameCollision(self):
        # Because names are requested one at a time it is not possible to check that future preferred names are not reserved
        # This means that the names returned by repeated calls to `getPrimName()` can differ from a single call to `getPrimNames()`
        parent: Sdf.Path = Sdf.Path("/path")
        self.assertEqual(self.nameCache.getPrimName(parent, "foo"), "foo")
        self.assertEqual(self.nameCache.getPrimName(parent, "foo"), "foo_1")
        self.assertEqual(self.nameCache.getPrimName(parent, "foo_1"), "foo_1_1")

    def testGetPrimNamesReservedNameCollision(self):
        # When making a name unique we check for the new name in the preferred names list to maximizes the number of preferred names returned.
        # This means that the names returned by a single call to `getPrimNames()` can differ from repeated calls to `getPrimName()`
        parent: Sdf.Path = Sdf.Path("/path")
        self.assertEqual(self.nameCache.getPrimNames(parent, ["foo", "foo", "foo_1"]), ["foo", "foo_2", "foo_1"])

    def testGetPrimNamesParentTypes(self):
        # An SdfPath can be passed as the parent and valid an unique names will be returned
        parent: Sdf.Path = Sdf.Path("/path")
        self.assertEqual(self.nameCache.getPrimNames(parent, ["foo", "foo"]), ["foo", "foo_1"])

        # A UsdPrim can be passed as the parent and valid an unique names will be returned
        parent: Usd.Prim = self.stage.DefinePrim(Sdf.Path("/prim"))
        self.assertEqual(self.nameCache.getPrimNames(parent, ["foo", "foo"]), ["foo", "foo_1"])

        # An SdfPrimSpec can be passed as the parent and a valid an unique name will be returned
        parent: Sdf.PrimSpec = Sdf.CreatePrimInLayer(self.layer, Sdf.Path("/primSpec"))
        self.assertEqual(self.nameCache.getPrimNames(parent, ["foo", "foo"]), ["foo", "foo_1"])

        # A mixture of the three parent types can be used to get unique names, provided they have the same path
        path: Sdf.Path = Sdf.Path("/mixed")
        prim: Usd.Prim = self.stage.DefinePrim(path)
        primSpec: Sdf.PrimSpec = self.layer.GetPrimAtPath(path)
        self.assertEqual(self.nameCache.getPrimNames(path, ["foo", "foo"]), ["foo", "foo_1"])
        self.assertEqual(self.nameCache.getPrimNames(prim, ["foo", "foo"]), ["foo_2", "foo_3"])
        self.assertEqual(self.nameCache.getPrimNames(primSpec, ["foo", "foo"]), ["foo_4", "foo_5"])

    def testGetPrimNamesExistingChildren(self):
        # If a UsdPrim has existing children, then those names will be reserved when the names for that path are requested
        # Existing child prim names are reserved regardless of specifier, active state, or being instance proxies. Composition is respected.
        parent: Usd.Prim = self.stage.DefinePrim(Sdf.Path("/prim"))
        self.stage.DefinePrim(parent.GetPath().AppendChild("foo"))
        self.stage.OverridePrim(parent.GetPath().AppendChild("foo_1"))
        self.stage.CreateClassPrim(parent.GetPath().AppendChild("foo_2"))
        self.stage.DefinePrim(parent.GetPath().AppendChild("foo_3")).SetActive(False)
        self.assertEqual(self.nameCache.getPrimNames(parent, ["foo", "foo"]), ["foo_4", "foo_5"])
        # TODO: Add instance proxy and composition example

        # However child names are not reserved if the path exists in the NameCache before the prims are defined
        self.stage.DefinePrim(parent.GetPath().AppendChild("foo_6"))
        self.stage.DefinePrim(parent.GetPath().AppendChild("foo_7"))
        self.assertEqual(self.nameCache.getPrimNames(parent, ["foo_6", "foo_7"]), ["foo_6", "foo_7"])

        # If an SdfPrimSpec has existing children, then those names will be reserved when the names for that path are requested
        # Existing child prim names are reserved regardless of specifier or active state. Composition is NOT respected.
        parent: Sdf.PrimSpec = Sdf.CreatePrimInLayer(self.layer, Sdf.Path("/primSpec"))
        Sdf.CreatePrimInLayer(self.layer, parent.path.AppendChild("foo")).specifier = Sdf.SpecifierDef
        Sdf.CreatePrimInLayer(self.layer, parent.path.AppendChild("foo_1")).specifier = Sdf.SpecifierOver
        Sdf.CreatePrimInLayer(self.layer, parent.path.AppendChild("foo_2")).specifier = Sdf.SpecifierClass
        Sdf.CreatePrimInLayer(self.layer, parent.path.AppendChild("foo_3")).active = False
        self.assertEqual(self.nameCache.getPrimNames(parent, ["foo", "foo"]), ["foo_4", "foo_5"])
        # TODO: Add composition example

        # However child names are not reserved if the path exists in the NameCache before the prims are defined
        Sdf.CreatePrimInLayer(self.layer, parent.path.AppendChild("foo_6"))
        Sdf.CreatePrimInLayer(self.layer, parent.path.AppendChild("foo_7"))
        self.assertEqual(self.nameCache.getPrimNames(parent, ["foo_6", "foo_7"]), ["foo_6", "foo_7"])

    def testGetPrimNamesInvalidParent(self):
        func, args, result, message = self.nameCache.getPrimNames, [["foo", "foo"]], [], "Unable to get prim names:"
        self.assertInvalidPathParentArg(func, args, result, message, True)
        self.assertInvalidPrimParentArg(func, args, result, message, True)
        self.assertInvalidPrimSpecParentArg(func, args, result, message, True)

    def testGetPrimNamesPseudoRootParent(self):
        # The absolute root path, pseudo root prim and pseudo root prim spec are all valid and equal
        self.assertEqual(self.nameCache.getPrimNames(Sdf.Path.absoluteRootPath, ["foo", "foo"]), ["foo", "foo_1"])
        self.assertEqual(self.nameCache.getPrimNames(self.stage.GetPseudoRoot(), ["foo", "foo"]), ["foo_2", "foo_3"])
        self.assertEqual(self.nameCache.getPrimNames(self.layer.pseudoRoot, ["foo", "foo"]), ["foo_4", "foo_5"])

    def testGetPropertyNameParentTypes(self):
        # An SdfPath can be passed as the parent and a valid an unique name will be returned
        parent: Sdf.Path = Sdf.Path("/path")
        self.assertEqual(self.nameCache.getPropertyName(parent, "foo"), "foo")
        self.assertEqual(self.nameCache.getPropertyName(parent, "foo"), "foo_1")

        # A UsdPrim can be passed as the parent and a valid an unique name will be returned
        parent: Usd.Prim = self.stage.DefinePrim(Sdf.Path("/prim"))
        self.assertEqual(self.nameCache.getPropertyName(parent, "foo"), "foo")
        self.assertEqual(self.nameCache.getPropertyName(parent, "foo"), "foo_1")

        # An SdfPrimSpec can be passed as the parent and a valid an unique name will be returned
        parent: Sdf.PrimSpec = Sdf.CreatePrimInLayer(self.layer, Sdf.Path("/primSpec"))
        self.assertEqual(self.nameCache.getPropertyName(parent, "foo"), "foo")
        self.assertEqual(self.nameCache.getPropertyName(parent, "foo"), "foo_1")

        # A mixture of the three parent types can be used to get unique names, provided they have the same path
        path: Sdf.Path = Sdf.Path("/mixed")
        prim: Usd.Prim = self.stage.DefinePrim(path)
        primSpec: Sdf.PrimSpec = self.layer.GetPrimAtPath(path)
        self.assertEqual(self.nameCache.getPropertyName(path, "foo"), "foo")
        self.assertEqual(self.nameCache.getPropertyName(prim, "foo"), "foo_1")
        self.assertEqual(self.nameCache.getPropertyName(primSpec, "foo"), "foo_2")

    def testGetPropertyNameExistingChildren(self):
        # If a UsdPrim has existing properties, then those names will be reserved when the names for that path are requested
        # Existing property names are reserved regardless of them being relationships, attributes, authored, un-authored or blocked.
        parent: Usd.Prim = self.stage.DefinePrim(Sdf.Path("/prim"))
        parent.CreateRelationship("foo")
        parent.CreateAttribute("foo_1", Sdf.ValueTypeNames.Bool)
        parent.CreateAttribute("foo_2", Sdf.ValueTypeNames.Bool).Set(False)
        parent.CreateAttribute("foo_3", Sdf.ValueTypeNames.Bool).Block()
        self.assertEqual(self.nameCache.getPropertyName(parent, "foo"), "foo_4")

        # However property names are not reserved if the path exists in the NameCache before the properties are defined
        parent.CreateRelationship("foo_5")
        self.assertEqual(self.nameCache.getPropertyName(parent, "foo_5"), "foo_5")

        # Schema properties are reserved for concrete and applied schema
        parent: Usd.Prim = self.stage.DefinePrim(Sdf.Path("/meshPrim"), "Mesh")
        Usd.CollectionAPI.Apply(parent, "foo")
        self.assertEqual(self.nameCache.getPropertyName(parent, "points"), "points_1")
        self.assertEqual(self.nameCache.getPropertyName(parent, "collection:foo:expansionRule"), "collection:foo:expansionRule_1")

        # Composition is respected.
        # # TODO: Add composition example

        # If an SdfPrimSpec has existing children, then those names will be reserved when the names for that path are requested
        # Existing child prim names are reserved regardless of specifier or active state.
        parent: Sdf.PrimSpec = Sdf.CreatePrimInLayer(self.layer, Sdf.Path("/primSpec"))
        Sdf.RelationshipSpec(parent, "foo")
        Sdf.AttributeSpec(parent, "foo_1", Sdf.ValueTypeNames.Bool)
        Sdf.AttributeSpec(parent, "foo_2", Sdf.ValueTypeNames.Bool).defaultValue = True
        Sdf.AttributeSpec(parent, "foo_3", Sdf.ValueTypeNames.Bool).defaultValue = Sdf.ValueBlock
        self.assertEqual(self.nameCache.getPropertyName(parent, "foo"), "foo_4")

        # However child names are not reserved if the path exists in the NameCache before the prims are defined
        Sdf.RelationshipSpec(parent, "foo_5")
        self.assertEqual(self.nameCache.getPropertyName(parent, "foo_5"), "foo_5")

        # Schema properties are NOT reserved for concrete and applied schema
        parent: Usd.Prim = self.stage.DefinePrim(Sdf.Path("/meshPrimSpec"), "Mesh")
        Usd.CollectionAPI.Apply(parent, "foo")
        parent: Sdf.PrimSpec = Sdf.CreatePrimInLayer(self.layer, Sdf.Path("/meshPrimSpec"))
        parent.typeName == "Mesh"
        Usd.CollectionAPI.Apply(self.stage.GetPrimAtPath(parent.path), "foo")
        self.assertEqual(self.nameCache.getPropertyName(parent, "points"), "points")
        self.assertEqual(self.nameCache.getPropertyName(parent, "collection:foo:expansionRule"), "collection:foo:expansionRule")

        # Composition is NOT respected.
        # TODO: Add composition example

    def testGetPropertyNameInvalidParent(self):
        func, args, result, message = self.nameCache.getPropertyName, ["foo"], "", "Unable to get property name:"
        self.assertInvalidPathParentArg(func, args, result, message, False)
        self.assertInvalidPrimParentArg(func, args, result, message, False)
        self.assertInvalidPrimSpecParentArg(func, args, result, message, False)

    def testGetPropertyNamesParentTypes(self):
        # An SdfPath can be passed as the parent and valid and unique names will be returned
        parent: Sdf.Path = Sdf.Path("/path")
        self.assertEqual(self.nameCache.getPropertyNames(parent, ["foo", "foo"]), ["foo", "foo_1"])

        # A UsdPrim can be passed as the parent and valid and unique names will be returned
        parent: Usd.Prim = self.stage.DefinePrim(Sdf.Path("/prim"))
        self.assertEqual(self.nameCache.getPropertyNames(parent, ["foo", "foo"]), ["foo", "foo_1"])

        # An SdfPrimSpec can be passed as the parent and valid and unique names will be returned
        parent: Sdf.PrimSpec = Sdf.CreatePrimInLayer(self.layer, Sdf.Path("/primSpec"))
        self.assertEqual(self.nameCache.getPropertyNames(parent, ["foo", "foo"]), ["foo", "foo_1"])

        # A mixture of the three parent types can be used to get unique names, provided they have the same path
        path: Sdf.Path = Sdf.Path("/mixed")
        prim: Usd.Prim = self.stage.DefinePrim(path)
        primSpec: Sdf.PrimSpec = self.layer.GetPrimAtPath(path)
        self.assertEqual(self.nameCache.getPropertyNames(path, ["foo", "foo"]), ["foo", "foo_1"])
        self.assertEqual(self.nameCache.getPropertyNames(prim, ["foo", "foo"]), ["foo_2", "foo_3"])
        self.assertEqual(self.nameCache.getPropertyNames(primSpec, ["foo", "foo"]), ["foo_4", "foo_5"])

    def testGetPropertyNamesExistingChildren(self):
        # If a UsdPrim has existing properties, then those names will be reserved when the names for that path are requested
        # Existing property names are reserved regardless of them being relationships, attributes, authored, un-authored or blocked.
        parent: Usd.Prim = self.stage.DefinePrim(Sdf.Path("/prim"))
        parent.CreateRelationship("foo")
        parent.CreateAttribute("foo_1", Sdf.ValueTypeNames.Bool)
        parent.CreateAttribute("foo_2", Sdf.ValueTypeNames.Bool).Set(False)
        parent.CreateAttribute("foo_3", Sdf.ValueTypeNames.Bool).Block()
        self.assertEqual(self.nameCache.getPropertyNames(parent, ["foo", "foo"]), ["foo_4", "foo_5"])

        # However property names are not reserved if the path exists in the NameCache before the properties are defined
        parent.CreateRelationship("foo_6")
        parent.CreateRelationship("foo_7")
        self.assertEqual(self.nameCache.getPropertyNames(parent, ["foo_6", "foo_7"]), ["foo_6", "foo_7"])

        # Schema properties are reserved for concrete and applied schema
        parent: Usd.Prim = self.stage.DefinePrim(Sdf.Path("/meshPrim"), "Mesh")
        Usd.CollectionAPI.Apply(parent, "foo")
        self.assertEqual(self.nameCache.getPropertyNames(parent, ["points"]), ["points_1"])
        self.assertEqual(self.nameCache.getPropertyNames(parent, ["collection:foo:expansionRule"]), ["collection:foo:expansionRule_1"])

        # Composition is respected.
        # # TODO: Add composition example

        # If a SdfPrimSpec has existing properties, then those names will be reserved when the names for that path are requested
        # Existing property names are reserved regardless of them being relationships, attributes, authored, un-authored or blocked.
        parent: Sdf.PrimSpec = Sdf.CreatePrimInLayer(self.layer, Sdf.Path("/primSpec"))
        Sdf.RelationshipSpec(parent, "foo")
        Sdf.AttributeSpec(parent, "foo_1", Sdf.ValueTypeNames.Bool)
        Sdf.AttributeSpec(parent, "foo_2", Sdf.ValueTypeNames.Bool).defaultValue = True
        Sdf.AttributeSpec(parent, "foo_3", Sdf.ValueTypeNames.Bool).defaultValue = Sdf.ValueBlock
        self.assertEqual(self.nameCache.getPropertyNames(parent, ["foo", "foo"]), ["foo_4", "foo_5"])

        # However child names are not reserved if the path exists in the NameCache before the prims are defined
        Sdf.RelationshipSpec(parent, "foo_6")
        Sdf.RelationshipSpec(parent, "foo_7")
        self.assertEqual(self.nameCache.getPropertyNames(parent, ["foo_6", "foo_7"]), ["foo_6", "foo_7"])

        # Schema properties are NOT reserved for concrete and applied schema
        parent: Usd.Prim = self.stage.DefinePrim(Sdf.Path("/meshPrimSpec"), "Mesh")
        Usd.CollectionAPI.Apply(parent, "foo")
        parent: Sdf.PrimSpec = Sdf.CreatePrimInLayer(self.layer, Sdf.Path("/meshPrimSpec"))
        parent.typeName == "Mesh"
        Usd.CollectionAPI.Apply(self.stage.GetPrimAtPath(parent.path), "foo")
        self.assertEqual(self.nameCache.getPropertyNames(parent, ["points"]), ["points"])
        self.assertEqual(self.nameCache.getPropertyNames(parent, ["collection:foo:expansionRule"]), ["collection:foo:expansionRule"])

        # Composition is NOT respected.
        # TODO: Add composition example

    def testGetPropertyNamesInvalidParent(self):
        func, args, result, message = self.nameCache.getPropertyNames, [["foo", "foo"]], [], "Unable to get property names:"
        self.assertInvalidPathParentArg(func, args, result, message, False)
        self.assertInvalidPrimParentArg(func, args, result, message, False)
        self.assertInvalidPrimSpecParentArg(func, args, result, message, False)

    def testUpdatePrimNames(self):
        # Updates to the stage are not reflected in the reserved names if a path exists in the NameCache
        # The updatePrimNames() function forces the names of existing child prims to be added to the reserved names

        # Add path to the NameCache
        parent = self.stage.DefinePrim("/parent")
        self.nameCache.getPrimName(parent, "test")

        # Defining a child does not stop that name from being returned
        self.stage.DefinePrim(parent.GetPath().AppendChild("foo"))
        self.assertEqual(self.nameCache.getPrimName(parent, "foo"), "foo")

        # Defining a child then calling updatePrimNames() does stop that name from being returned
        self.stage.DefinePrim(parent.GetPath().AppendChild("bar"))
        self.nameCache.updatePrimNames(parent)
        self.assertEqual(self.nameCache.getPrimName(parent, "bar"), "bar_1")

        # The update does not clear already reserved names that are not child prim names
        self.assertEqual(self.nameCache.getPrimName(parent, "test"), "test_1")

        # An SdfPrimSpec can also be passed to updatePrimNames()
        self.stage.DefinePrim(parent.GetPath().AppendChild("baz"))
        self.nameCache.updatePrimNames(self.layer.GetPrimAtPath(parent.GetPath()))
        self.assertEqual(self.nameCache.getPrimName(parent, "baz"), "baz_1")

        # The update does not clear already reserved names that are not existing prim names
        self.assertEqual(self.nameCache.getPrimName(parent, "test"), "test_2")

    def testUpdatePrimNamesInvalidParent(self):
        func, args, result, message = self.nameCache.updatePrimNames, [], None, "Unable to update prim names:"
        self.assertInvalidPrimParentArg(func, args, result, message, True)
        self.assertInvalidPrimSpecParentArg(func, args, result, message, True)

    def testUpdatePropertyNames(self):
        # Updates to the stage are not reflected in the reserved names if a path exists in the NameCache
        # The updatePropertyNames() function forces the names of existing properties to be added to the reserved names

        # Add path to the NameCache
        parent = self.stage.DefinePrim("/parent")
        self.nameCache.getPropertyName(parent, "test")

        # Defining a property does not stop that name from being returned
        parent.CreateRelationship("foo")
        self.assertEqual(self.nameCache.getPropertyName(parent, "foo"), "foo")

        # Defining a property then calling updatePrimNames() does stop that name from being returned
        parent.CreateRelationship("bar")
        self.nameCache.updatePropertyNames(parent)
        self.assertEqual(self.nameCache.getPropertyName(parent, "bar"), "bar_1")

        # The update does not clear already reserved names that are not existing property names
        self.assertEqual(self.nameCache.getPropertyName(parent, "test"), "test_1")

        # An SdfPrimSpec can also be passed to updatePropertyNames()
        parent.CreateRelationship("baz")
        self.nameCache.updatePropertyNames(self.layer.GetPrimAtPath(parent.GetPath()))
        self.assertEqual(self.nameCache.getPropertyName(parent, "baz"), "baz_1")

        # The update does not clear already reserved names that are not existing property names
        self.assertEqual(self.nameCache.getPropertyName(parent, "test"), "test_2")

    def testUpdatePropertyNamesInvalidParent(self):
        func, args, result, message = self.nameCache.updatePropertyNames, [], None, "Unable to update property names:"
        self.assertInvalidPrimParentArg(func, args, result, message, False)
        self.assertInvalidPrimSpecParentArg(func, args, result, message, False)

    def testUpdate(self):
        # Updates to the stage are not reflected in the reserved names if a path exists in the NameCache
        # The update() function forces the names of existing prims and properties to be added to the reserved names

        # Add path to the NameCache
        parent = self.stage.DefinePrim("/parent")
        self.nameCache.getPrimName(parent, "test")
        self.nameCache.getPropertyName(parent, "test")

        # Defining a prim or property does not stop those names from being returned
        self.stage.DefinePrim(parent.GetPath().AppendChild("foo"))
        parent.CreateRelationship("foo")
        self.assertEqual(self.nameCache.getPrimName(parent, "foo"), "foo")
        self.assertEqual(self.nameCache.getPropertyName(parent, "foo"), "foo")

        # Defining a prim or property then calling update() does stop those names from being returned
        self.stage.DefinePrim(parent.GetPath().AppendChild("bar"))
        parent.CreateRelationship("bar")
        self.nameCache.update(parent)
        self.assertEqual(self.nameCache.getPrimName(parent, "bar"), "bar_1")
        self.assertEqual(self.nameCache.getPropertyName(parent, "bar"), "bar_1")

        # The update does not clear already reserved names that are not existing property names
        self.assertEqual(self.nameCache.getPrimName(parent, "test"), "test_1")
        self.assertEqual(self.nameCache.getPropertyName(parent, "test"), "test_1")

        # An SdfPrimSpec can also be passed to update()
        self.stage.DefinePrim(parent.GetPath().AppendChild("baz"))
        parent.CreateRelationship("baz")
        self.nameCache.update(self.layer.GetPrimAtPath(parent.GetPath()))
        self.assertEqual(self.nameCache.getPrimName(parent, "baz"), "baz_1")
        self.assertEqual(self.nameCache.getPropertyName(parent, "baz"), "baz_1")

        # The update does not clear already reserved names that are not existing prim or property names
        self.assertEqual(self.nameCache.getPrimName(parent, "test"), "test_2")
        self.assertEqual(self.nameCache.getPropertyName(parent, "test"), "test_2")

    def testUpdateInvalidParent(self):
        func, args, result, message = self.nameCache.update, [], None, "Unable to update prim and property names:"
        self.assertInvalidPrimParentArg(func, args, result, message, True)
        self.assertInvalidPrimSpecParentArg(func, args, result, message, True)

    def testClearPrimNames(self):
        # Updates to the stage are not reflected in the reserved names if a path exists in the NameCache
        # The clearPrimNames() function removes the path from the cache

        # Add path to the NameCache
        parent = self.stage.DefinePrim("/parent")
        self.nameCache.getPrimName(parent, "test")

        # Defining a child does not stop that name from being returned
        self.stage.DefinePrim(parent.GetPath().AppendChild("foo"))
        self.assertEqual(self.nameCache.getPrimName(parent, "foo"), "foo")

        # Defining a child then calling clearPrimNames() does stop that name from being returned
        self.stage.DefinePrim(parent.GetPath().AppendChild("bar"))
        self.nameCache.clearPrimNames(parent)
        self.assertEqual(self.nameCache.getPrimName(parent, "bar"), "bar_1")

        # The update clears already reserved names that are not child prim names
        self.assertEqual(self.nameCache.getPrimName(parent, "test"), "test")

        # An SdfPrimSpec can also be passed to clearPrimNames()
        self.stage.DefinePrim(parent.GetPath().AppendChild("baz"))
        self.nameCache.clearPrimNames(self.layer.GetPrimAtPath(parent.GetPath()))
        self.assertEqual(self.nameCache.getPrimName(parent, "baz"), "baz_1")

        # The update clears already reserved names that are not existing prim names
        self.assertEqual(self.nameCache.getPrimName(parent, "test"), "test")

    def testClearPrimNamesInvalidParent(self):
        func, args, result, message = self.nameCache.clearPrimNames, [], None, "Unable to clear prim names:"
        self.assertInvalidPathParentArg(func, args, result, message, True)
        self.assertInvalidPrimParentArg(func, args, result, message, True)
        self.assertInvalidPrimSpecParentArg(func, args, result, message, True)

    def testClearPropertyNames(self):
        # Updates to the stage are not reflected in the reserved names if a path exists in the NameCache
        # The clearPropertyNames() function removes the path from the cache

        # Add path to the NameCache
        parent = self.stage.DefinePrim("/parent")
        self.nameCache.getPropertyName(parent, "test")

        # Defining a property does not stop that name from being returned
        parent.CreateRelationship("foo")
        self.assertEqual(self.nameCache.getPropertyName(parent, "foo"), "foo")

        # Defining a property then calling updatePrimNames() does stop that name from being returned
        parent.CreateRelationship("bar")
        self.nameCache.clearPropertyNames(parent)
        self.assertEqual(self.nameCache.getPropertyName(parent, "bar"), "bar_1")

        # The update clears already reserved names that are not existing property names
        self.assertEqual(self.nameCache.getPropertyName(parent, "test"), "test")

        # An SdfPrimSpec can also be passed to updatePropertyNames()
        parent.CreateRelationship("baz")
        self.nameCache.clearPropertyNames(self.layer.GetPrimAtPath(parent.GetPath()))
        self.assertEqual(self.nameCache.getPropertyName(parent, "baz"), "baz_1")

        # The update clears already reserved names that are not existing property names
        self.assertEqual(self.nameCache.getPropertyName(parent, "test"), "test")

    def testClearPropertyNamesInvalidParent(self):
        func, args, result, message = self.nameCache.clearPropertyNames, [], None, "Unable to clear property names:"
        self.assertInvalidPathParentArg(func, args, result, message, False)
        self.assertInvalidPrimParentArg(func, args, result, message, False)
        self.assertInvalidPrimSpecParentArg(func, args, result, message, False)

    def testClear(self):
        # Updates to the stage are not reflected in the reserved names if a path exists in the NameCache
        # The clear() function removes the path from the cache

        # Add path to the NameCache
        parent = self.stage.DefinePrim("/parent")
        self.nameCache.getPrimName(parent, "test")
        self.nameCache.getPropertyName(parent, "test")

        # Defining a prim or property does not stop those names from being returned
        self.stage.DefinePrim(parent.GetPath().AppendChild("foo"))
        parent.CreateRelationship("foo")
        self.assertEqual(self.nameCache.getPrimName(parent, "foo"), "foo")
        self.assertEqual(self.nameCache.getPropertyName(parent, "foo"), "foo")

        # Defining a prim or property then calling update() does stop those names from being returned
        self.stage.DefinePrim(parent.GetPath().AppendChild("bar"))
        parent.CreateRelationship("bar")
        self.nameCache.clear(parent)
        self.assertEqual(self.nameCache.getPrimName(parent, "bar"), "bar_1")
        self.assertEqual(self.nameCache.getPropertyName(parent, "bar"), "bar_1")

        # The update does not clear already reserved names that are not existing property names
        self.assertEqual(self.nameCache.getPrimName(parent, "test"), "test")
        self.assertEqual(self.nameCache.getPropertyName(parent, "test"), "test")

        # An SdfPrimSpec can also be passed to update()
        self.stage.DefinePrim(parent.GetPath().AppendChild("baz"))
        parent.CreateRelationship("baz")
        self.nameCache.clear(self.layer.GetPrimAtPath(parent.GetPath()))
        self.assertEqual(self.nameCache.getPrimName(parent, "baz"), "baz_1")
        self.assertEqual(self.nameCache.getPropertyName(parent, "baz"), "baz_1")

        # The update does not clear already reserved names that are not existing prim or property names
        self.assertEqual(self.nameCache.getPrimName(parent, "test"), "test")
        self.assertEqual(self.nameCache.getPropertyName(parent, "test"), "test")

    def testClearInvalidParent(self):
        func, args, result, message = self.nameCache.clear, [], None, "Unable to clear prim and property names:"
        self.assertInvalidPathParentArg(func, args, result, message, True)
        self.assertInvalidPrimParentArg(func, args, result, message, True)
        self.assertInvalidPrimSpecParentArg(func, args, result, message, True)


class DisplayNameTestCase(usdex.test.TestCase):

    def testDisplayName(self):
        # Build a layered stage that allows us to change the edit target
        weakerLayer = self.tmpLayer(name="Weaker")
        strongerLayer = self.tmpLayer(name="Stronger")

        layer = Sdf.Layer.CreateAnonymous()
        layer.subLayerPaths.append(strongerLayer.identifier)
        layer.subLayerPaths.append(weakerLayer.identifier)

        stage = Usd.Stage.Open(layer)
        usdex.core.configureStage(stage, self.defaultPrimName, self.defaultUpAxis, self.defaultLinearUnits, self.defaultAuthoringMetadata)

        # Define the prim in the weaker layer
        stage.SetEditTarget(Usd.EditTarget(weakerLayer))
        prim = stage.DefinePrim("/Root")

        # The newly created prim will have an empty display name and the computed value will match the prim name
        result = usdex.core.getDisplayName(prim)
        self.assertEqual(result, "")

        result = usdex.core.computeEffectiveDisplayName(prim)
        self.assertEqual(result, prim.GetName())

        # Setting the display name in the weaker layer will produce a success result
        stage.SetEditTarget(Usd.EditTarget(weakerLayer))

        weakerValue = "Weaker Display Name"
        self.assertTrue(usdex.core.setDisplayName(prim, weakerValue))

        # The new value will be reflected in the get and compute functions
        result = usdex.core.getDisplayName(prim)
        self.assertEqual(result, weakerValue)

        result = usdex.core.computeEffectiveDisplayName(prim)
        self.assertEqual(result, weakerValue)

        # Setting the display name in the stronger layer will produce a success result
        stage.SetEditTarget(Usd.EditTarget(strongerLayer))

        strongerValue = "Stronger Display Name"
        self.assertTrue(usdex.core.setDisplayName(prim, strongerValue))

        # The new value will be reflected in the get and compute functions
        result = usdex.core.getDisplayName(prim)
        self.assertEqual(result, strongerValue)

        result = usdex.core.computeEffectiveDisplayName(prim)
        self.assertEqual(result, strongerValue)

        # Clearing the display name in the stronger layer will produce a success result
        self.assertTrue(usdex.core.clearDisplayName(prim))

        # The weaker value will now be reflected in the get and compute functions
        result = usdex.core.getDisplayName(prim)
        self.assertEqual(result, weakerValue)

        result = usdex.core.computeEffectiveDisplayName(prim)
        self.assertEqual(result, weakerValue)

        # Blocking the display name in the stronger layer will produce a success result
        self.assertTrue(usdex.core.blockDisplayName(prim))

        # The prim will now have an empty display name and the computed value will match the prim name
        result = usdex.core.getDisplayName(prim)
        self.assertEqual(result, "")

        result = usdex.core.computeEffectiveDisplayName(prim)
        self.assertEqual(result, prim.GetName())

        # Setting the bytes string as the display name
        rocket_emoji = "🚀"
        rocket_bytes_string = b"\xf0\x9f\x9a\x80"
        self.assertTrue(usdex.core.setDisplayName(prim, rocket_bytes_string))
        result = usdex.core.getDisplayName(prim)
        self.assertEqual(result, rocket_emoji)

        # Clear display name and setting rocket emoji character as the display name
        self.assertTrue(usdex.core.clearDisplayName(prim))
        self.assertEqual(weakerValue, usdex.core.getDisplayName(prim))
        self.assertTrue(usdex.core.setDisplayName(prim, rocket_emoji))
        result = usdex.core.getDisplayName(prim)
        self.assertEqual(result, rocket_emoji)

        self.assertIsValidUsd(stage)<|MERGE_RESOLUTION|>--- conflicted
+++ resolved
@@ -2,11 +2,6 @@
 # SPDX-License-Identifier: Apache-2.0
 #
 
-<<<<<<< HEAD
-from typing import List
-
-=======
->>>>>>> 011a2478
 import usdex.core
 import usdex.test
 from pxr import Sdf, Tf, Usd, UsdGeom
