# Copyright 2019 NVIDIA CORPORATION

# Licensed under the Apache License, Version 2.0 (the "License");
# you may not use this file except in compliance with the License.
# You may obtain a copy of the License at

#     http://www.apache.org/licenses/LICENSE-2.0

# Unless required by applicable law or agreed to in writing, software
# distributed under the License is distributed on an "AS IS" BASIS,
# WITHOUT WARRANTIES OR CONDITIONS OF ANY KIND, either express or implied.
# See the License for the specific language governing permissions and
# limitations under the License.

import logging
import zipfile
import tempfile
import sys
import os
import stat
import time
import hashlib
from typing import Any, Callable, Union


RENAME_RETRY_COUNT = 100
RENAME_RETRY_DELAY = 0.1

logging.basicConfig(level=logging.WARNING, format="%(message)s")
logger = logging.getLogger("install_package")


def remove_directory_item(path):
    if os.path.islink(path) or os.path.isfile(path):
        try:
            os.remove(path)
        except PermissionError:
            # make sure we have access and try again:
            os.chmod(path, stat.S_IRWXU)
            os.remove(path)
    else:
        # try first to delete the dir because this will work for folder junctions, otherwise we would follow the junctions and cause destruction!
        clean_out_folder = False
        try:
            # make sure we have access preemptively - this is necessary because recursing into a directory without permissions
            # will only lead to heart ache
            os.chmod(path, stat.S_IRWXU)
            os.rmdir(path)
        except OSError:
            clean_out_folder = True

        if clean_out_folder:
            # we should make sure the directory is empty
            names = os.listdir(path)
            for name in names:
                fullname = os.path.join(path, name)
                remove_directory_item(fullname)
            # now try to again get rid of the folder - and not catch if it raises:
            os.rmdir(path)


class StagingDirectory:
    def __init__(self, staging_path):
        self.staging_path = staging_path
        self.temp_folder_path = None
        os.makedirs(staging_path, exist_ok=True)

    def __enter__(self):
        self.temp_folder_path = tempfile.mkdtemp(prefix="ver-", dir=self.staging_path)
        return self

    def get_temp_folder_path(self):
        return self.temp_folder_path

    # this function renames the temp staging folder to folder_name, it is required that the parent path exists!
    def promote_and_rename(self, folder_name):
        abs_dst_folder_name = os.path.join(self.staging_path, folder_name)
        os.rename(self.temp_folder_path, abs_dst_folder_name)

    def __exit__(self, type, value, traceback):
        # Remove temp staging folder if it's still there (something went wrong):
        path = self.temp_folder_path
        if os.path.isdir(path):
            remove_directory_item(path)


def rename_folder(staging_dir: StagingDirectory, folder_name: str):
    try:
        staging_dir.promote_and_rename(folder_name)
    except OSError as exc:
        # if we failed to rename because the folder now exists we can assume that another packman process
        # has managed to update the package before us - in all other cases we re-raise the exception
        abs_dst_folder_name = os.path.join(staging_dir.staging_path, folder_name)
        if os.path.exists(abs_dst_folder_name):
            logger.warning(
                f"Directory {abs_dst_folder_name} already present, package installation already completed"
            )
        else:
            raise


def call_with_retry(
    op_name: str, func: Callable, retry_count: int = 3, retry_delay: float = 20
) -> Any:
    retries_left = retry_count
    while True:
        try:
            return func()
        except (OSError, IOError) as exc:
            logger.warning(f"Failure while executing {op_name} [{str(exc)}]")
            if retries_left:
                retry_str = "retry" if retries_left == 1 else "retries"
                logger.warning(
                    f"Retrying after {retry_delay} seconds"
                    f" ({retries_left} {retry_str} left) ..."
                )
                time.sleep(retry_delay)
            else:
                logger.error("Maximum retries exceeded, giving up")
                raise
            retries_left -= 1


def rename_folder_with_retry(staging_dir: StagingDirectory, folder_name):
    dst_path = os.path.join(staging_dir.staging_path, folder_name)
    call_with_retry(
        f"rename {staging_dir.get_temp_folder_path()} -> {dst_path}",
        lambda: rename_folder(staging_dir, folder_name),
        RENAME_RETRY_COUNT,
        RENAME_RETRY_DELAY,
    )


def generate_sha256_for_file(file_path: Union[str, os.PathLike]) -> str:
    """Returns the SHA-256 hex digest for the file at `file_path`"""
    hash = hashlib.sha256()
    # Read the file in binary mode and update the hash object with data
    with open(file_path, "rb") as file:
        for chunk in iter(lambda: file.read(4096), b""):
            hash.update(chunk)
    return hash.hexdigest()


def install_common_module(package_path, install_path):
<<<<<<< HEAD
    COMMON_SHA256 = "dbd5545730841001a0601588d5b87d0fd68b90a25da30af3c9b157f910b6a66b"
=======
    COMMON_SHA256 = "b4d6e83b117224d021d89c80018f4954dcd95a4896b8bd33346bc500c712030c"
>>>>>>> 011a2478
    package_sha256 = generate_sha256_for_file(package_path)
    if package_sha256 != COMMON_SHA256:
        raise RuntimeError(
            f"Package at '{package_path}' must have a sha256 of '{COMMON_SHA256}' "
            f"but was found to have '{package_sha256}'"
        )
    staging_path, version = os.path.split(install_path)
    with StagingDirectory(staging_path) as staging_dir:
        output_folder = staging_dir.get_temp_folder_path()
        with zipfile.ZipFile(package_path, allowZip64=True) as zip_file:
            zip_file.extractall(output_folder)

            # attempt the rename operation
            rename_folder_with_retry(staging_dir, version)

    print(f"Package successfully installed to {install_path}")


if __name__ == "__main__":
    executable_paths = os.getenv("PATH")
    paths_list = executable_paths.split(os.path.pathsep) if executable_paths else []
    target_path_np = os.path.normpath(sys.argv[2])
    target_path_np_nc = os.path.normcase(target_path_np)
    for exec_path in paths_list:
        if os.path.normcase(os.path.normpath(exec_path)) == target_path_np_nc:
            raise RuntimeError(f"packman will not install to executable path '{exec_path}'")
    install_common_module(sys.argv[1], target_path_np)<|MERGE_RESOLUTION|>--- conflicted
+++ resolved
@@ -142,11 +142,7 @@
 
 
 def install_common_module(package_path, install_path):
-<<<<<<< HEAD
-    COMMON_SHA256 = "dbd5545730841001a0601588d5b87d0fd68b90a25da30af3c9b157f910b6a66b"
-=======
     COMMON_SHA256 = "b4d6e83b117224d021d89c80018f4954dcd95a4896b8bd33346bc500c712030c"
->>>>>>> 011a2478
     package_sha256 = generate_sha256_for_file(package_path)
     if package_sha256 != COMMON_SHA256:
         raise RuntimeError(
