:: Copyright 2019-2023 NVIDIA CORPORATION
::
:: Licensed under the Apache License, Version 2.0 (the "License");
:: you may not use this file except in compliance with the License.
:: You may obtain a copy of the License at
::
::    http://www.apache.org/licenses/LICENSE-2.0
::
:: Unless required by applicable law or agreed to in writing, software
:: distributed under the License is distributed on an "AS IS" BASIS,
:: WITHOUT WARRANTIES OR CONDITIONS OF ANY KIND, either express or implied.
:: See the License for the specific language governing permissions and
:: limitations under the License.

<<<<<<< HEAD
set PM_PACKMAN_VERSION=7.29
=======
set PM_PACKMAN_VERSION=7.31
>>>>>>> 011a2478

:: Specify where packman command is rooted
set PM_INSTALL_PATH=%~dp0..

:: The external root may already be configured and we should do minimal work in that case
if defined PM_PACKAGES_ROOT goto ENSURE_DIR

:: If the folder isn't set we assume that the best place for it is on the drive that we are currently
:: running from
set PM_DRIVE=%CD:~0,2%

set PM_PACKAGES_ROOT=%PM_DRIVE%\packman-repo

:: We use *setx* here so that the variable is persisted in the user environment
echo Setting user environment variable PM_PACKAGES_ROOT to %PM_PACKAGES_ROOT%
setx PM_PACKAGES_ROOT %PM_PACKAGES_ROOT%
if %errorlevel% neq 0 ( goto ERROR )

:: The above doesn't work properly from a build step in VisualStudio because a separate process is
:: spawned for it so it will be lost for subsequent compilation steps - VisualStudio must
:: be launched from a new process. We catch this odd-ball case here:
if defined PM_DISABLE_VS_WARNING goto ENSURE_DIR
if not defined VSLANG goto ENSURE_DIR
echo The above is a once-per-computer operation. Unfortunately VisualStudio cannot pick up environment change
echo unless *VisualStudio is RELAUNCHED*.
echo If you are launching VisualStudio from command line or command line utility make sure
echo you have a fresh launch environment (relaunch the command line or utility).
echo If you are using 'linkPath' and referring to packages via local folder links you can safely ignore this warning.
echo You can disable this warning by setting the environment variable PM_DISABLE_VS_WARNING.
echo.

:: Check for the directory that we need. Note that mkdir will create any directories
:: that may be needed in the path
:ENSURE_DIR
if not exist "%PM_PACKAGES_ROOT%" (
	echo Creating packman packages cache at %PM_PACKAGES_ROOT%
	mkdir "%PM_PACKAGES_ROOT%"
)
if %errorlevel% neq 0 ( goto ERROR_MKDIR_PACKAGES_ROOT )

:: The Python interpreter may already be externally configured
if defined PM_PYTHON_EXT (
	set PM_PYTHON=%PM_PYTHON_EXT%
	goto PACKMAN
)

<<<<<<< HEAD
set PM_PYTHON_VERSION=3.10.17-nv1-windows-x86_64
=======
set PM_PYTHON_VERSION=3.10.18-nv1-windows-x86_64
>>>>>>> 011a2478
set PM_PYTHON_BASE_DIR=%PM_PACKAGES_ROOT%\python
set PM_PYTHON_DIR=%PM_PYTHON_BASE_DIR%\%PM_PYTHON_VERSION%
set PM_PYTHON=%PM_PYTHON_DIR%\python.exe

if exist "%PM_PYTHON%" goto PACKMAN
if not exist "%PM_PYTHON_BASE_DIR%" call :CREATE_PYTHON_BASE_DIR

set PM_PYTHON_PACKAGE=python@%PM_PYTHON_VERSION%.cab
for /f "delims=" %%a in ('powershell -ExecutionPolicy ByPass -NoLogo -NoProfile -File "%~dp0\generate_temp_file_name.ps1"') do set TEMP_FILE_NAME=%%a
set TARGET=%TEMP_FILE_NAME%.zip
call "%~dp0fetch_file_from_packman_bootstrap.cmd" %PM_PYTHON_PACKAGE% "%TARGET%"
if %errorlevel% neq 0 (
    echo !!! Error fetching python from CDN !!!
    goto ERROR
)

for /f "delims=" %%a in ('powershell -ExecutionPolicy ByPass -NoLogo -NoProfile -File "%~dp0\generate_temp_folder.ps1" -parentPath "%PM_PYTHON_BASE_DIR%"') do set TEMP_FOLDER_NAME=%%a
echo Unpacking Python interpreter ...
"%SystemRoot%\system32\expand.exe" -F:* "%TARGET%" "%TEMP_FOLDER_NAME%" 1> nul
del "%TARGET%"
:: Failure during extraction to temp folder name, need to clean up and abort
if %errorlevel% neq 0 (
    echo !!! Error unpacking python !!!
    call :CLEAN_UP_TEMP_FOLDER
    goto ERROR
)

:: If python has now been installed by a concurrent process we need to clean up and then continue
if exist "%PM_PYTHON%" (
    call :CLEAN_UP_TEMP_FOLDER
    goto PACKMAN
) 

:: Clean out broken PM_PYTHON_DIR if it exists
if exist "%PM_PYTHON_DIR%" (
    call :REMOVE_DIR "%PM_PYTHON_DIR%"
    if errorlevel 1 (
        call :CLEAN_UP_TEMP_FOLDER
        goto ERROR
    )
)

:: Perform atomic move (allowing overwrite, /y)
move /y "%TEMP_FOLDER_NAME%" "%PM_PYTHON_DIR%" 1> nul
:: Verify that python.exe is now where we expect
if exist "%PM_PYTHON%" goto PACKMAN

:: Wait a second and try again (can help with access denied weirdness)
timeout /t 1 /nobreak 1> nul
move /y "%TEMP_FOLDER_NAME%" "%PM_PYTHON_DIR%" 1> nul
if %errorlevel% neq 0 (
    echo !!! Error moving python %TEMP_FOLDER_NAME% -> %PM_PYTHON_DIR% !!!
    call :CLEAN_UP_TEMP_FOLDER
    goto ERROR
)

:PACKMAN
:: The packman module may already be externally configured
if defined PM_MODULE_DIR_EXT (
	set PM_MODULE_DIR=%PM_MODULE_DIR_EXT%
) else (
    set PM_MODULE_DIR=%PM_PACKAGES_ROOT%\packman-common\%PM_PACKMAN_VERSION%
)

set PM_MODULE=%PM_MODULE_DIR%\run.py

if exist "%PM_MODULE%" goto END

:: Clean out broken PM_MODULE_DIR if it exists
if exist "%PM_MODULE_DIR%" (
    call :REMOVE_DIR "%PM_MODULE_DIR%"
    if errorlevel 1 goto :ERROR
)

set PM_MODULE_PACKAGE=packman-common@%PM_PACKMAN_VERSION%.zip
for /f "delims=" %%a in ('powershell -ExecutionPolicy ByPass -NoLogo -NoProfile -File "%~dp0\generate_temp_file_name.ps1"') do set TEMP_FILE_NAME=%%a
set TARGET=%TEMP_FILE_NAME%
call "%~dp0fetch_file_from_packman_bootstrap.cmd" %PM_MODULE_PACKAGE% "%TARGET%"
if %errorlevel% neq 0 (
    echo !!! Error fetching packman from CDN !!!
    goto ERROR
)

echo Unpacking ...
"%PM_PYTHON%" -S -s -u -E "%~dp0\install_package.py" "%TARGET%" "%PM_MODULE_DIR%"
if %errorlevel% neq 0 (
    echo !!! Error unpacking packman !!!
    goto ERROR
)

del "%TARGET%"

goto END

:ERROR_MKDIR_PACKAGES_ROOT
echo Failed to automatically create packman packages repo at %PM_PACKAGES_ROOT%.
echo Please set a location explicitly that packman has permission to write to, by issuing:
echo.
echo    setx PM_PACKAGES_ROOT {path-you-choose-for-storing-packman-packages-locally}
echo.
echo Then launch a new command console for the changes to take effect and run packman command again.
exit /B %errorlevel%

:REMOVE_DIR
rd /s /q "%~1" > nul
if exist "%~1" (
    echo !!! Error removing corrupt directory %~1 !!!
    echo !!! Please remove this path manually !!!
    exit /B 1
)
exit /B 0

:ERROR
echo !!! Failure while configuring local machine :( !!!
exit /B 1

:CLEAN_UP_TEMP_FOLDER
rd /S /Q "%TEMP_FOLDER_NAME%" > nul
if exist "%TEMP_FOLDER_NAME%" (
    echo !!! Error removing temporary directory %TEMP_FOLDER_NAME% !!!
    exit /B 1
)
exit /B 0

:CREATE_PYTHON_BASE_DIR
:: We ignore errors and clean error state - if two processes create the directory one will fail which is fine
md "%PM_PYTHON_BASE_DIR%" > nul 2>&1
exit /B 0

:END<|MERGE_RESOLUTION|>--- conflicted
+++ resolved
@@ -12,11 +12,7 @@
 :: See the License for the specific language governing permissions and
 :: limitations under the License.
 
-<<<<<<< HEAD
-set PM_PACKMAN_VERSION=7.29
-=======
 set PM_PACKMAN_VERSION=7.31
->>>>>>> 011a2478
 
 :: Specify where packman command is rooted
 set PM_INSTALL_PATH=%~dp0..
@@ -63,11 +59,7 @@
 	goto PACKMAN
 )
 
-<<<<<<< HEAD
-set PM_PYTHON_VERSION=3.10.17-nv1-windows-x86_64
-=======
 set PM_PYTHON_VERSION=3.10.18-nv1-windows-x86_64
->>>>>>> 011a2478
 set PM_PYTHON_BASE_DIR=%PM_PACKAGES_ROOT%\python
 set PM_PYTHON_DIR=%PM_PYTHON_BASE_DIR%\%PM_PYTHON_VERSION%
 set PM_PYTHON=%PM_PYTHON_DIR%\python.exe
@@ -99,7 +91,7 @@
 if exist "%PM_PYTHON%" (
     call :CLEAN_UP_TEMP_FOLDER
     goto PACKMAN
-) 
+)
 
 :: Clean out broken PM_PYTHON_DIR if it exists
 if exist "%PM_PYTHON_DIR%" (
