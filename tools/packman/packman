#!/bin/bash

# Copyright 2019-2025 NVIDIA CORPORATION

# Licensed under the Apache License, Version 2.0 (the "License");
# you may not use this file except in compliance with the License.
# You may obtain a copy of the License at

#     http://www.apache.org/licenses/LICENSE-2.0

# Unless required by applicable law or agreed to in writing, software
# distributed under the License is distributed on an "AS IS" BASIS,
# WITHOUT WARRANTIES OR CONDITIONS OF ANY KIND, either express or implied.
# See the License for the specific language governing permissions and
# limitations under the License.
SAVED_SETTINGS=`echo $-`
# Fail on undefined variables
set -u
# Don't exit on errors
set +e

if echo ${PM_VERBOSITY-} | grep -i "debug" > /dev/null ; then
	set -x
	PM_CURL_SILENT=""
	PM_WGET_QUIET=""
else
	PM_CURL_SILENT="-s -S"
	PM_WGET_QUIET="--quiet"
fi
<<<<<<< HEAD
export PM_PACKMAN_VERSION=7.29
=======
export PM_PACKMAN_VERSION=7.31
>>>>>>> 011a2478


cleanup() {
    # Remove temporary variable file if it exists
    if [[ -n "${PM_VAR_PATH:-}" && -f "$PM_VAR_PATH" ]]; then
        rm -f "$PM_VAR_PATH"
    fi

    # Restore the settings we may have altered during our run
    if [[ "$SAVED_SETTINGS" == *"e"* ]]; then
        set -e
    fi

    if [[ "$SAVED_SETTINGS" != *"x"* ]]; then
        set +x
    fi

    # the e setting is always set in source mode so we remove it here so it
    # doesn't leak (in regular ./ execution doesn't matter)
    set +u
}

main() {
    # This is necessary for newer macOS
    if [ `uname` == 'Darwin' ]; then
        export LC_ALL=en_US.UTF-8
        export LANG=en_US.UTF-8
    fi

    # We cannot rely on realpath, it isn't installed on macOS and some Linux distros
    get_abs_filename() {
        echo "$(cd "$(dirname "$1")" && pwd)/$(basename "$1")"
    }

    # Specify where packman command exists
    export PM_INSTALL_PATH="$(get_abs_filename "$(dirname "${BASH_SOURCE}")")"

    # The packages root may already be configured by the user
    if [ -z "${PM_PACKAGES_ROOT:-}" ]; then
        # Set variable temporarily in this process so that the following execution will work
        if [ `uname` == 'Darwin' ]; then
            export PM_PACKAGES_ROOT="${HOME}/Library/Application Support/packman-cache"
        else
            if [ -z "${XDG_CACHE_HOME:-}" ]; then
                export PM_PACKAGES_ROOT="${HOME}/.cache/packman"
            else
                export PM_PACKAGES_ROOT="${XDG_CACHE_HOME}/packman"
            fi
        fi
    fi

    # Ensure the packages root path exists:
    if [ ! -d "$PM_PACKAGES_ROOT" ]; then
        echo "Creating packman packages cache at $PM_PACKAGES_ROOT"
        mkdir -p -m a+rwx "$PM_PACKAGES_ROOT" || return 1
    fi

    execute_with_retry()
    {
        local CMD="$1"
        local MAX_TRIES=4
        local DELAY=2
        local TRIES=0
        local exit_code

        while [ $TRIES -lt $MAX_TRIES ]
        do
            ((TRIES++))
            eval $CMD
            exit_code=$?
            if [ $exit_code -eq 0 ]; then
                return 0
            fi
            
            if [ $TRIES -lt $MAX_TRIES ]; then
                echo "Attempt $TRIES failed. Retrying in $DELAY seconds ..."
                sleep $DELAY
                DELAY=$((DELAY * DELAY))
                echo "Retrying ..."
            fi
        done

        echo "Command failed after $MAX_TRIES attempts: $CMD"
        return $exit_code
    }

    fetch_file_from_s3()
    {
        local SOURCE=$1
        local SOURCE_URL=https://bootstrap.packman.nvidia.com/$SOURCE
        local TARGET=$2
        echo "Fetching $SOURCE from bootstrap.packman.nvidia.com ..."
        local CMD="curl -o $TARGET $SOURCE_URL $PM_CURL_SILENT"
        if command -v wget >/dev/null 2>&1; then
            CMD="wget $PM_WGET_QUIET -O$TARGET $SOURCE_URL"
        fi
        execute_with_retry "$CMD"
        return $?
    }

    generate_temp_file_name()
    {
        if [ `uname` == "Darwin" ]; then
            local tmpfile=`mktemp -t packman`
        else
            local tmpfile=`mktemp -t packman.XXXXXXXX`
        fi
        echo "$tmpfile"
    }

    install_python()
    {
        PLATFORM=`uname`
        PROCESSOR=`uname -m`
<<<<<<< HEAD
        PYTHON_VERSION=3.10.17-nv1
=======
        PYTHON_VERSION=3.10.18-nv1
>>>>>>> 011a2478

        if [ $PLATFORM == 'Darwin' ]; then
            PYTHON_PACKAGE=3.10.5-1-macos-x86_64
        elif [ $PLATFORM == 'Linux' ] && [ $PROCESSOR == 'x86_64' ]; then
            PYTHON_PACKAGE=$PYTHON_VERSION-linux-x86_64
        elif [ $PLATFORM == 'Linux' ] && [ $PROCESSOR == 'aarch64' ]; then
            PYTHON_PACKAGE=$PYTHON_VERSION-linux-aarch64
        else
            echo "Operating system not supported"
            return 1
        fi

        PYTHON_INSTALL_FOLDER="$PM_PACKAGES_ROOT/python/$PYTHON_PACKAGE"
        if [ ! -d "$PYTHON_INSTALL_FOLDER" ]; then
            mkdir -p "$PYTHON_INSTALL_FOLDER" || return 1
        fi

        export PM_PYTHON="$PYTHON_INSTALL_FOLDER/python"

        if [ ! -f "$PM_PYTHON" ]; then
            PYTHON_PACKAGE_TMP=$(generate_temp_file_name)
            fetch_file_from_s3 "python@$PYTHON_PACKAGE.tar.gz" "$PYTHON_PACKAGE_TMP" || return 1
            echo "Unpacking python"
            tar -xf "$PYTHON_PACKAGE_TMP" -C "$PYTHON_INSTALL_FOLDER" || return 1
            rm "$PYTHON_PACKAGE_TMP" || return 1
        fi
    }

    # Ensure python is available:
    if [ -z "${PM_PYTHON_EXT:-}" ]; then
        install_python || return 1
    else
        PM_PYTHON="$PM_PYTHON_EXT"
    fi

    # The packman module may be externally configured
    if [ -z "${PM_MODULE_DIR_EXT:-}" ]; then
        PM_MODULE_DIR="$PM_PACKAGES_ROOT/packman-common/$PM_PACKMAN_VERSION"
    else
        PM_MODULE_DIR="$PM_MODULE_DIR_EXT"
    fi
    export PM_MODULE="$PM_MODULE_DIR/run.py"

    # Ensure the packman package exists:
    if [ ! -f "$PM_MODULE" ]; then
        # Remove a previously corrupt packman-common if it's there
        if [ -d "$PM_MODULE_DIR" ]; then
            rm -rf "$PM_MODULE_DIR" || return 1
        fi
        PM_MODULE_PACKAGE="packman-common@$PM_PACKMAN_VERSION.zip"
        TARGET=$(generate_temp_file_name)
        # We always fetch packman from S3:
        fetch_file_from_s3 "$PM_MODULE_PACKAGE" "$TARGET" || return 1
        echo "Unpacking ..."
        "$PM_PYTHON" -S -s -u -E "$PM_INSTALL_PATH/bootstrap/install_package.py" "$TARGET" "$PM_MODULE_DIR" || return 1
        rm "$TARGET" || return 1
    fi

    # Generate temporary file name for environment variables:
    PM_VAR_PATH=`mktemp -u -t tmp.$$.pmvars.XXXXXX`

    if [ $# -ne 0 ]; then
        PM_VAR_PATH_ARG=--var-path="$PM_VAR_PATH"
    else
        PM_VAR_PATH_ARG=""
    fi

    "$PM_PYTHON" -S -s -u -E "$PM_MODULE" "$@" ${PM_VAR_PATH_ARG:-} || return 1
    # Export the variables if the file was used:
    if [ -f "$PM_VAR_PATH" ]; then
        while read -r line
        do
            if [ ${#line} -gt 0 ]; then
                export "$line"
            fi
        done < "$PM_VAR_PATH"
    fi
        
    # Return success
    return 0
}

main "$@"
exit_code=$?
cleanup

# Determine execution context and return accordingly
if [[ "${BASH_SOURCE[0]}" == "${0}" ]]; then
    # This is direct execution
    exit $exit_code
else
    # This is sourced execution
	return $exit_code
fi<|MERGE_RESOLUTION|>--- conflicted
+++ resolved
@@ -27,11 +27,7 @@
 	PM_CURL_SILENT="-s -S"
 	PM_WGET_QUIET="--quiet"
 fi
-<<<<<<< HEAD
-export PM_PACKMAN_VERSION=7.29
-=======
 export PM_PACKMAN_VERSION=7.31
->>>>>>> 011a2478
 
 
 cleanup() {
@@ -105,7 +101,7 @@
             if [ $exit_code -eq 0 ]; then
                 return 0
             fi
-            
+
             if [ $TRIES -lt $MAX_TRIES ]; then
                 echo "Attempt $TRIES failed. Retrying in $DELAY seconds ..."
                 sleep $DELAY
@@ -146,11 +142,7 @@
     {
         PLATFORM=`uname`
         PROCESSOR=`uname -m`
-<<<<<<< HEAD
-        PYTHON_VERSION=3.10.17-nv1
-=======
         PYTHON_VERSION=3.10.18-nv1
->>>>>>> 011a2478
 
         if [ $PLATFORM == 'Darwin' ]; then
             PYTHON_PACKAGE=3.10.5-1-macos-x86_64
@@ -228,7 +220,7 @@
             fi
         done < "$PM_VAR_PATH"
     fi
-        
+
     # Return success
     return 0
 }
