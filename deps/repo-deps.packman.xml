<project toolsVersion="6.45">
  <dependency name="repo_man" linkPath="../_repo/deps/repo_man">
<<<<<<< HEAD
    <package name="repo_man" version="1.83.3" />
=======
    <package name="repo_man" version="1.86.0" />
>>>>>>> 011a2478
  </dependency>
  <dependency name="repo_build" linkPath="../_repo/deps/repo_build">
    <package name="repo_build" version="1.12.0" />
  </dependency>
  <dependency name="repo_usd" linkPath="../_repo/deps/repo_usd">
<<<<<<< HEAD
    <package name="repo_usd" version="5.0.15" />
  </dependency>
  <dependency name="repo_test" linkPath="../_repo/deps/repo_test">
    <package name="repo_test" version="2.38.4" />
=======
    <package name="repo_usd" version="5.0.16" />
  </dependency>
  <dependency name="repo_test" linkPath="../_repo/deps/repo_test">
    <package name="repo_test" version="2.39.0" />
>>>>>>> 011a2478
  </dependency>
  <dependency name="repo_format" linkPath="../_repo/deps/repo_format">
    <package name="repo_format" version="2.16.0" />
  </dependency>
  <dependency name="repo_package" linkPath="../_repo/deps/repo_package">
<<<<<<< HEAD
    <package name="repo_package" version="5.14.1" />
=======
    <package name="repo_package" version="6.0.1" />
>>>>>>> 011a2478
  </dependency>
  <dependency name="repo_source" linkPath="../_repo/deps/repo_source">
    <package name="repo_source" version="0.6.2" />
  </dependency>
  <dependency name="repo_ci" linkPath="../_repo/deps/repo_ci">
    <package name="repo_ci" version="0.9.0" />
  </dependency>
</project><|MERGE_RESOLUTION|>--- conflicted
+++ resolved
@@ -1,36 +1,21 @@
 <project toolsVersion="6.45">
   <dependency name="repo_man" linkPath="../_repo/deps/repo_man">
-<<<<<<< HEAD
-    <package name="repo_man" version="1.83.3" />
-=======
     <package name="repo_man" version="1.86.0" />
->>>>>>> 011a2478
   </dependency>
   <dependency name="repo_build" linkPath="../_repo/deps/repo_build">
     <package name="repo_build" version="1.12.0" />
   </dependency>
   <dependency name="repo_usd" linkPath="../_repo/deps/repo_usd">
-<<<<<<< HEAD
-    <package name="repo_usd" version="5.0.15" />
-  </dependency>
-  <dependency name="repo_test" linkPath="../_repo/deps/repo_test">
-    <package name="repo_test" version="2.38.4" />
-=======
     <package name="repo_usd" version="5.0.16" />
   </dependency>
   <dependency name="repo_test" linkPath="../_repo/deps/repo_test">
     <package name="repo_test" version="2.39.0" />
->>>>>>> 011a2478
   </dependency>
   <dependency name="repo_format" linkPath="../_repo/deps/repo_format">
     <package name="repo_format" version="2.16.0" />
   </dependency>
   <dependency name="repo_package" linkPath="../_repo/deps/repo_package">
-<<<<<<< HEAD
-    <package name="repo_package" version="5.14.1" />
-=======
     <package name="repo_package" version="6.0.1" />
->>>>>>> 011a2478
   </dependency>
   <dependency name="repo_source" linkPath="../_repo/deps/repo_source">
     <package name="repo_source" version="0.6.2" />
